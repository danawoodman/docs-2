---
title: Hugo에서 마이그레이션
description: 기존 Hugo 프로젝트를 Astro로 마이그레이션하기 위한 팁
type: migration
stub: true
framework: Hugo
i18nReady: true
---

import PackageManagerTabs from '~/components/tabs/PackageManagerTabs.astro'

[Hugo](https://gohugo.io)는 Go를 기반으로 구축된 오픈소스 정적 사이트 생성기입니다.

## Hugo와 Astro의 주요 유사점

Hugo와 Astro는 프로젝트 마이그레이션에 도움이 되는 몇 가지 유사점을 공유합니다.

- Hugo와 Astro는 모두 블로그와 같은 [콘텐츠 중심 웹사이트](/ko/concepts/why-astro/#콘텐츠-중심)에 이상적으로 적합한 최신 정적 사이트 생성기입니다.

<<<<<<< HEAD
- Hugo와 Astro는 모두 Markdown으로 콘텐츠를 작성할 수 있도록 해줍니다. 그러나 Hugo에는 몇 가지 특별한 프런트매터 속성이 포함되어 있으며 YAML, TOML 또는 JSON으로 프런트매터을 작성할 수 있습니다. 기존 Hugo 프론트매터 속성 중 다수가 Astro에서 "특별"하지 않더라도 기존 Markdown 파일과 YAML 프론트매터 값을 계속 사용할 수 있습니다.
=======
- Hugo와 Astro는 모두 [Markdown으로 콘텐츠를 작성](/ko/guides/markdown-content/)할 수 있도록 해줍니다. 그러나 Hugo에는 몇 가지 특별한 프런트매터 속성이 포함되어 있으며 YAML, TOML 또는 JSON으로 프런트매터을 작성할 수 있습니다. 기존 Hugo 프론트매터 속성 중 다수가 Astro에서 "특별"하지 않더라도 기존 Markdown 파일과 YAML 프론트매터 값을 계속 사용할 수 있습니다.
>>>>>>> 889940a2

- Hugo와 Astro를 사용하면 다양한 [통합 및 외부 패키지](https://astro.build/integrations/)를 통해 사이트를 향상할 수 있습니다.

## Hugo와 Astro의 주요 차이점

Astro에서 Hugo 사이트를 다시 구축하면 다음과 같은 몇 가지 중요한 차이점을 발견할 수 있습니다.

- Hugo는 페이지 템플릿 작성을 위해 Go 템플릿을 사용합니다. [Astro 구문](/ko/basics/astro-components/)은 JSX와 유사한 HTML 상위 집합입니다.

- Astro는 표준 Markdown 파일의 동적 콘텐츠에 단축 코드를 사용하지 않지만 [Astro의 MDX 통합](/ko/guides/integrations-guide/mdx/)을 사용하여 JSX를 사용할 수 있으며, MDX 파일에서 컴포넌트를 가져올 수도 있습니다.

- Hugo는 재사용 가능한 레이아웃 요소에 "partials"을 사용할 수 있지만 [Astro는 전적으로 컴포넌트 기반입니다](/ko/basics/astro-components/). 모든 `.astro` 파일은 컴포넌트, 레이아웃 또는 전체 페이지일 수 있으며 다른 Astro 컴포넌트를 가져와 렌더링할 수 있습니다. Astro 컴포넌트에는 [다른 UI 프레임워크 컴포넌트 (예: React, Svelte, Vue, Solid)](/ko/guides/framework-components/)뿐만 아니라 Markdown 또는 MDX와 같은 [프로젝트에 있는 다른 파일](/ko/guides/imports/)의 콘텐츠나 메타데이터도 포함될 수 있습니다.

## Hugo에서 Astro로 전환

Hugo 블로그를 Astro로 변환하려면 블로그 테마 시작 템플릿으로 시작하거나 [테마 쇼케이스](https://astro.build/themes/)에서 더 많은 커뮤니티 블로그 테마를 탐색하세요.

공식 스타터 중 하나를 사용하여 새로운 Astro 프로젝트를 시작하려면 `--template` 인수를 `create astro` 명령에 전달할 수 있습니다. 또는 [GitHub의 기존 Astro 저장소에서 새 프로젝트를 시작](/ko/install-and-setup/#테마-또는-시작-템플릿-사용)할 수 있습니다.

  <PackageManagerTabs>
    <Fragment slot="npm">
    ```shell
    npm create astro@latest -- --template blog
    ```
    </Fragment>
    <Fragment slot="pnpm">
    ```shell
    pnpm create astro@latest --template blog
    ```
    </Fragment>
    <Fragment slot="yarn">
    ```shell
    yarn create astro --template blog
    ```
    </Fragment>
  </PackageManagerTabs>

[Markdown 또는 MDX 페이지를 생성](/ko/guides/markdown-content/)하기 위해 기존 Markdown (또는 선택적 통합이 포함된 MDX) 파일을 콘텐츠로 가져오세요. Astro는 이러한 파일에서 YAML 프런트매터만 허용하므로 프런트매터을 YAML로 변환해야 할 수도 있습니다.

Markdown 콘텐츠에서 변수, 표현식 또는 UI 컴포넌트와 같은 동적 콘텐츠를 계속 사용하려면 Astro의 선택적 MDX 통합을 추가하고 기존 Markdown 파일을 [MDX 페이지](/ko/guides/markdown-content/)로 변환하세요. MDX는 YAML 프런트매터을 지원하므로 기존 프런트매터 속성을 유지할 수 있습니다. 하지만 단축 코드 구문을 JSX 표현식 및/또는 컴포넌트 가져오기를 허용하는 [MDX 자체 구문](https://mdxjs.com/docs/what-is-mdx/#mdx-syntax)으로 바꿔야 합니다.

포트폴리오나 문서 사이트 등 다른 유형의 사이트를 변환하려면 [astro.new](https://astro.new)에서 더 많은 공식 시작 템플릿을 참조하세요. 각 프로젝트의 GitHub 저장소에 대한 링크는 물론 StackBlitz, CodeSandbox 및 Gitpod 온라인 개발 환경에서 작업 중인 프로젝트를 열 수 있는 원클릭 링크도 찾을 수 있습니다.

## 커뮤니티 자료

- 블로그 게시물: [Hugo vs Astro - 2023년에 선택할 정적 사이트 생성기](https://onebite.dev/hugo-vs-astro-which-static-site-generator-to-choose-in-2023/).<|MERGE_RESOLUTION|>--- conflicted
+++ resolved
@@ -17,11 +17,7 @@
 
 - Hugo와 Astro는 모두 블로그와 같은 [콘텐츠 중심 웹사이트](/ko/concepts/why-astro/#콘텐츠-중심)에 이상적으로 적합한 최신 정적 사이트 생성기입니다.
 
-<<<<<<< HEAD
-- Hugo와 Astro는 모두 Markdown으로 콘텐츠를 작성할 수 있도록 해줍니다. 그러나 Hugo에는 몇 가지 특별한 프런트매터 속성이 포함되어 있으며 YAML, TOML 또는 JSON으로 프런트매터을 작성할 수 있습니다. 기존 Hugo 프론트매터 속성 중 다수가 Astro에서 "특별"하지 않더라도 기존 Markdown 파일과 YAML 프론트매터 값을 계속 사용할 수 있습니다.
-=======
 - Hugo와 Astro는 모두 [Markdown으로 콘텐츠를 작성](/ko/guides/markdown-content/)할 수 있도록 해줍니다. 그러나 Hugo에는 몇 가지 특별한 프런트매터 속성이 포함되어 있으며 YAML, TOML 또는 JSON으로 프런트매터을 작성할 수 있습니다. 기존 Hugo 프론트매터 속성 중 다수가 Astro에서 "특별"하지 않더라도 기존 Markdown 파일과 YAML 프론트매터 값을 계속 사용할 수 있습니다.
->>>>>>> 889940a2
 
 - Hugo와 Astro를 사용하면 다양한 [통합 및 외부 패키지](https://astro.build/integrations/)를 통해 사이트를 향상할 수 있습니다.
 
