---
title: Pelican에서 마이그레이션
description: 기존 Pelican 프로젝트를 Astro로 마이그레이션하기 위한 팁
type: migration
stub: true
framework: Pelican
i18nReady: true
---

import PackageManagerTabs from '~/components/tabs/PackageManagerTabs.astro'

[Pelican](https://getpelican.com)은 Python을 기반으로 구축된 오픈 소스 정적 사이트 생성기입니다.

## Pelican과 Astro의 주요 유사점

Pelican과 Astro는 프로젝트 마이그레이션에 도움이 되는 몇 가지 유사점을 공유합니다.

- Pelican과 Astro는 모두 블로그와 같은 [콘텐츠 중심 웹사이트](/ko/concepts/why-astro/#콘텐츠-중심)에 이상적으로 적합한 정적 사이트 생성기입니다.

<<<<<<< HEAD
- Pelican과 Astro는 모두 페이지 메타데이터를 위한 프런트매터 YAML 속성을 포함하여 Markdown 작성을 기본적으로 지원합니다. 그러나 Astro는 Pelican에 비해 예약된 프런트매터 속성이 거의 없습니다. 기존 Pelican 프런트매터 속성 중 다수가 Astro에서 "특별"하지 않더라도 기존 Markdown 파일과 프런트매터 값을 계속 사용할 수 있습니다.
=======
- Pelican과 Astro는 모두 페이지 메타데이터를 위한 프런트매터 YAML 속성을 포함하여 [Markdown 작성](/ko/guides/markdown-content/)을 기본적으로 지원합니다. 그러나 Astro는 Pelican에 비해 예약된 프런트매터 속성이 거의 없습니다. 기존 Pelican 프런트매터 속성 중 다수가 Astro에서 "특별"하지 않더라도 기존 Markdown 파일과 프런트매터 값을 계속 사용할 수 있습니다.
>>>>>>> 889940a2

## Pelican과 Astro의 주요 차이점

Astro에서 Pelican 사이트를 다시 빌드하면 몇 가지 중요한 차이점을 발견할 수 있습니다.

- Pelican은 Markdown 및 reStructured Text (`.rst`)로 콘텐츠 작성을 지원합니다. Astro는 [Markdown 및 MDX 파일에서 페이지 생성](/ko/guides/markdown-content/)을 지원하지만 reStructured Text는 지원하지 않습니다.

- Pelican은 템플릿 작성을 위해 HTML 파일과 Jinja 구문을 사용합니다. [Astro 구문](/ko/basics/astro-components/)은 JSX와 유사한 HTML 상위 집합입니다. 유효한 모든 HTML은 유효한 `.astro` 구문입니다.

- Pelican은 블로그와 같이 콘텐츠가 풍부한 웹사이트를 빌드하도록 설계되었으며 Astro에서 직접 빌드해야 하는 몇 가지 블로그 기능이 내장되어 있습니다. 대신 Astro는 [공식 블로그 테마](https://github.com/withastro/astro/tree/latest/examples/blog)에 포함된 이러한 기능 중 일부를 제공합니다.

## Pelican에서 Astro로 전환

Pelican 문서 사이트를 Astro로 변환하려면 공식 [Starlight 문서 테마 시작 템플릿](https://starlight.astro.build)으로 시작하거나 [테마 쇼케이스](https://astro.build/themes/)에서 더 많은 커뮤니티 테마를 탐색하세요.

공식 스타터 중 하나를 사용하여 새로운 Astro 프로젝트를 시작하려면 `--template` 인수를 `create astro` 명령에 전달할 수 있습니다. 또는 [GitHub의 기존 Astro 저장소에서 새 프로젝트를 시작](/ko/install-and-setup/#테마-또는-시작-템플릿-사용)할 수 있습니다.

  <PackageManagerTabs>
    <Fragment slot="npm">
    ```shell
    npm create astro@latest -- --template starlight
    ```
    </Fragment>
    <Fragment slot="pnpm">
    ```shell
    pnpm create astro@latest --template starlight
    ```
    </Fragment>
    <Fragment slot="yarn">
    ```shell
    yarn create astro --template starlight
    ```
    </Fragment>
  </PackageManagerTabs>

기존 Markdown 콘텐츠 파일을 가져와 [Markdown 페이지를 만듭니다](/ko/guides/markdown-content/). 이러한 문서를 Pelican의 `content/` 폴더에서 Astro의 `src/pages/`로 복사하여 [파일 기반 라우팅](/ko/guides/routing/)을 활용할 수 있습니다. 파일이 어디에 있어야 하는지 알아보려면 [Astro의 프로젝트 구조](/ko/basics/project-structure/)를 읽어보세요.

Pelican은 사이트 레이아웃과 메타데이터의 대부분을 처리했을 수도 있습니다. `<head>` 페이지를 포함하여 Astro에서 템플릿 작성을 직접 관리하는 방법을 알아보려면 [Astro 레이아웃을 Markdown 페이지 래퍼로 빌드](/ko/basics/layouts/#markdown-레이아웃)하는 방법을 읽어보세요.

Pelican과 마찬가지로 Astro에는 기능을 확장하는 많은 플러그인이 있습니다. [공식 통합 목록](/ko/guides/integrations-guide/)에서 MDX 지원 등의 기능을 추가하고, [Astro 통합 디렉터리](https://astro.build/integrations/)에서 커뮤니티에서 관리하는 수백 가지의 통합을 찾아보세요. [Astro 통합 API](/ko/reference/integrations-reference/)를 사용하여 프로젝트의 기능을 확장하는 사용자 지정 통합을 구축할 수도 있습니다.

포트폴리오나 블로그 등 다른 유형의 사이트를 변환하려면 [astro.new](https://astro.new)에서 더 많은 공식 시작 템플릿을 참조하세요. 각 프로젝트의 GitHub 저장소에 대한 링크는 물론 StackBlitz, CodeSandbox, Gitpod 온라인 개발 환경에서 작업 중인 프로젝트를 열 수 있는 원클릭 링크도 찾을 수 있습니다.

## 커뮤니티 자료

- 여러분의 자료를 추가하세요!<|MERGE_RESOLUTION|>--- conflicted
+++ resolved
@@ -17,11 +17,7 @@
 
 - Pelican과 Astro는 모두 블로그와 같은 [콘텐츠 중심 웹사이트](/ko/concepts/why-astro/#콘텐츠-중심)에 이상적으로 적합한 정적 사이트 생성기입니다.
 
-<<<<<<< HEAD
-- Pelican과 Astro는 모두 페이지 메타데이터를 위한 프런트매터 YAML 속성을 포함하여 Markdown 작성을 기본적으로 지원합니다. 그러나 Astro는 Pelican에 비해 예약된 프런트매터 속성이 거의 없습니다. 기존 Pelican 프런트매터 속성 중 다수가 Astro에서 "특별"하지 않더라도 기존 Markdown 파일과 프런트매터 값을 계속 사용할 수 있습니다.
-=======
 - Pelican과 Astro는 모두 페이지 메타데이터를 위한 프런트매터 YAML 속성을 포함하여 [Markdown 작성](/ko/guides/markdown-content/)을 기본적으로 지원합니다. 그러나 Astro는 Pelican에 비해 예약된 프런트매터 속성이 거의 없습니다. 기존 Pelican 프런트매터 속성 중 다수가 Astro에서 "특별"하지 않더라도 기존 Markdown 파일과 프런트매터 값을 계속 사용할 수 있습니다.
->>>>>>> 889940a2
 
 ## Pelican과 Astro의 주요 차이점
 
