--- conflicted
+++ resolved
@@ -150,10 +150,7 @@
     </FileTree>
 
 - URLs without a locale prefix, (e.g. `example.com/blog/`) will return a 404 (not found) status code.
-<<<<<<< HEAD
-=======
 - The home URL (`/`) redirects to `/<defaultLocale>`.
->>>>>>> db7f1b8d
 
 ### `defaultLocale` and `locales`
 
@@ -196,11 +193,7 @@
 
 Astro's i18n routing combined with one of Astro's  [on-demand server rendering modes (`output:'server'` or `output:'hybrid'`)](/en/guides/server-side-rendering/) allow you to access two properties for browser language detection: `Astro.preferredLocale` and `Astro.preferredLocaleList`.
 
-<<<<<<< HEAD
-These combine the browser's `Accept-Language` header, and your `locales` to automatically respect your visitor's preferred languages.
-=======
 These combine the browser's `Accept-Langauge` header, and your `locales` (strings or `codes`) to automatically respect your visitor's preferred languages.
->>>>>>> db7f1b8d
 
 - `Astro.preferredLocale`:  Astro can compute a **preferred locale** for your visitor if their browser's preferred locale is included in your `locales` array. This value is undefined if no such match exists.
 - `Astro.preferredLocaleList`: An array of all locales that are both requested by the browser and supported by your website. This produces a list of all compatible languages between your site and your visitor. The value is `[]` if none of the browser's requested languages are found in your `locales` array. If the browser does not specify any preferred languages, then this value will be [`i18n.locales`].
