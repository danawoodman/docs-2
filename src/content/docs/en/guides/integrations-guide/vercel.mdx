--- conflicted
+++ resolved
@@ -374,36 +374,6 @@
 });
 ```
 
-<<<<<<< HEAD
-=======
-### Function bundling configuration
-
-:::caution[Deprecated]
-The `functionPerRoute` option is deprecated and will be removed entirely in Astro 5. Additionally, this option is incompatible with some Astro features such as i18n domains and request rewriting.
-
-If you have currently enabled `functionPerRoute: true`, we recommend removing this configuration option as soon as you are able.
-:::
-
-The Vercel adapter combines all of your routes into a single function by default.
-
-You also have the option to split builds into a separate function for each route using the `functionPerRoute` option. This reduces the size of each function, meaning you are less likely to exceed the size limit for an individual function. Also, code starts are faster.
-
-Verify that your Vercel plan includes an appropriate number of functions before enabling `functionPerRoute`. For example, Vercel's free tier limits each deployment to no more than 12 functions. If your Vercel plan is insufficient for the number of routes in your project, you will receive an error message during deployment.
-
-```js title="astro.config.mjs" ins={8}
-import { defineConfig } from 'astro/config';
-import vercel from '@astrojs/vercel/serverless';
-
-export default defineConfig({
-  // ...
-  output: 'server',
-  adapter: vercel({
-    functionPerRoute: true,
-  }),
-});
-```
-
->>>>>>> 59e04332
 ### Running Astro middleware on Vercel Edge Functions
 
 The `@astrojs/vercel/serverless` adapter can create an [edge function](https://vercel.com/docs/functions/edge-functions) from an Astro middleware in your code base. When `edgeMiddleware` is enabled, an edge function will execute your middleware code for all requests including static assets, prerendered pages, and on-demand rendered pages.
