--- conflicted
+++ resolved
@@ -1,9 +1,5 @@
-<<<<<<< HEAD
-import { CollectionEntry, defineCollection, z } from 'astro:content';
+import { type CollectionEntry, defineCollection, z } from 'astro:content';
 import { docsSchema } from '@astrojs/starlight/schema';
-=======
-import { defineCollection, z, type CollectionEntry } from 'astro:content';
->>>>>>> fcde0cd8
 
 export const baseSchema = z
 	.object({
