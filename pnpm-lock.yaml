--- conflicted
+++ resolved
@@ -4,14 +4,11 @@
   autoInstallPeers: true
   excludeLinksFromLockfile: false
 
-<<<<<<< HEAD
 patchedDependencies:
   '@astrojs/starlight@0.6.0':
     hash: 6jbpbxkrghel6oqap4rhy7iupq
     path: patches/@astrojs__starlight@0.6.0.patch
 
-=======
->>>>>>> 9d110640
 dependencies:
   '@astrojs/starlight':
     specifier: ^0.6.0
@@ -1903,13 +1900,8 @@
   /@ts-morph/common@0.16.0:
     resolution: {integrity: sha512-SgJpzkTgZKLKqQniCjLaE3c2L2sdL7UShvmTmPBejAKd2OKV/yfMpQ2IWpAuA+VY5wy7PkSUaEObIqEK6afFuw==}
     dependencies:
-<<<<<<< HEAD
       fast-glob: 3.2.11
-      minimatch: 5.1.0
-=======
-      fast-glob: 3.3.0
       minimatch: 5.1.6
->>>>>>> 9d110640
       mkdirp: 1.0.4
       path-browserify: 1.0.1
     dev: true
@@ -7599,9 +7591,4 @@
     resolution: {integrity: sha512-JZxotl7SxAJH0j7dN4pxsTV6ZLXoLdGME+PsjkL/DaBrVryK9kTGq06GfKrwcSOqypP+fdXGoCHE36b99fWVoA==}
 
   /zwitch@2.0.4:
-<<<<<<< HEAD
-    resolution: {integrity: sha512-bXE4cR/kVZhKZX/RjPEflHaKVhUVl85noU3v6b8apfQEc1x4A+zBxjZ4lN8LqGd6WZ3dl98pY4o717VFmoPp+A==}
-=======
-    resolution: {integrity: sha512-bXE4cR/kVZhKZX/RjPEflHaKVhUVl85noU3v6b8apfQEc1x4A+zBxjZ4lN8LqGd6WZ3dl98pY4o717VFmoPp+A==}
-    dev: true
->>>>>>> 9d110640
+    resolution: {integrity: sha512-bXE4cR/kVZhKZX/RjPEflHaKVhUVl85noU3v6b8apfQEc1x4A+zBxjZ4lN8LqGd6WZ3dl98pY4o717VFmoPp+A==}